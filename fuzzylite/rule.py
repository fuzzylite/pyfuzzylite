"""
 pyfuzzylite (TM), a fuzzy logic control library in Python.
 Copyright (C) 2010-2017 FuzzyLite Limited. All rights reserved.
 Author: Juan Rada-Vilela, Ph.D. <jcrada@fuzzylite.com>

 This file is part of pyfuzzylite.

 pyfuzzylite is free software: you can redistribute it and/or modify it under
 the terms of the FuzzyLite License included with the software.

 You should have received a copy of the FuzzyLite License along with
 pyfuzzylite. If not, see <http://www.fuzzylite.com/license/>.

 pyfuzzylite is a trademark of FuzzyLite Limited
 fuzzylite is a registered trademark of FuzzyLite Limited.
"""

__all__ = [
    "Expression",
    "Proposition",
    "Operator",
    "Antecedent",
    "Consequent",
    "Rule",
    "RuleBlock",
]

import typing
from math import nan
from typing import Deque, Iterable, List, Optional

from .exporter import FllExporter
from .hedge import Any
from .norm import SNorm, TNorm
from .operation import Op
from .variable import InputVariable, OutputVariable

if typing.TYPE_CHECKING:
    from .activation import Activation
    from .engine import Engine
    from .hedge import Hedge
    from .term import Term
    from .variable import Variable


class Expression:
<<<<<<< HEAD
=======
    """The Expression class is the base class to build an expression tree.
      @author Juan Rada-Vilela, Ph.D.
      @see Antecedent
      @see Consequent
      @see Rule
      @since 4.0
    """
    # pylint: disable = R0903 # Too few public methods (1/2) (too-few-public-methods)
>>>>>>> 4083c48c
    pass


class Proposition(Expression):
    """The Proposition class is an Expression that represents a terminal node in
      the expression tree as `variable is [hedge]* term`.
      @author Juan Rada-Vilela, Ph.D.
      @see Antecedent
      @see Consequent
      @see Rule
      @since 4.0
    """
    def __init__(
        self,
        variable: Optional["Variable"] = None,
        hedges: Optional[Iterable["Hedge"]] = None,
        term: Optional["Term"] = None,
    ) -> None:
        self.variable = variable
        self.hedges: List["Hedge"] = []
        if hedges:
            self.hedges.extend(hedges)
        self.term = term

    def __str__(self) -> str:
        """Returns a string representation of the proposition
          @return a string representation of the proposition
        """
        result = []

        if self.variable:
            result.append(self.variable.name)

            result.append(Rule.IS)

        if self.hedges:
            for hedge in self.hedges:
                result.append(hedge.name)

        if self.term:
            result.append(self.term.name)

        return " ".join(result)


class Operator(Expression):
    """The Operator class is an Expression that represents a non-terminal node
      in the expression tree as a binary operator (i.e., `and` or `or`) on two
      Expression nodes.
      @author Juan Rada-Vilela, Ph.D.
      @see Antecedent
      @see Consequent
      @see Rule
      @since 4.0
    """
    def __init__(
        self,
        name: str = "",
        right: Optional[Expression] = None,
        left: Optional[Expression] = None,
    ) -> None:
        """
        Create operator with the given parameters.
        @param name is the name of the operator
        @param left is the left expression in the binary tree
        @param right is the right expression in the binary tree
        """
        self.name = name
        self.right = right
        self.left = left

    def __str__(self) -> str:
        """Returns the name of the operator
          @return the name of the operator
        """
        return self.name


class Antecedent:
    """The Antecedent class is an expression tree that represents and evaluates
      the antecedent of a Rule. The structure of a rule is: `if (antecedent)
      then (consequent)`. The structure of the antecedent of a rule is:
     `if variable is [hedge]* term [(and|or) variable is [hedge]* term]*`
      where `*`-marked elements may appear zero or more times, elements in
      brackets are optional, and elements in parentheses are compulsory.
      @author Juan Rada-Vilela, Ph.D.
      @see Consequent
      @see Rule
      @since 4.0
      """
    def __init__(self, text: str = "") -> None:
        """Create antecedent from the text.
        @param text is the text of the antecedent
        """
        self.text = text
        self.expression: Optional[Expression] = None

    def __str__(self) -> str:
        """Return the text of the antecedent"""
        return self.text

    def is_loaded(self) -> bool:
        """Indicates whether the antecedent is loaded
          @return whether the antecedent is loaded
        """
        return bool(self.expression)

    def unload(self) -> None:
        """Unloads the antecedent"""
        self.expression = None

    def activation_degree(
        self,
        conjunction: Optional[TNorm] = None,
        disjunction: Optional[SNorm] = None,
        node: Optional[Expression] = None,
    ) -> float:
        """Computes the activation degree of the antecedent on the expression
          tree from the given node
          @param conjunction is the conjunction operator from the RuleBlock
          @param disjunction is the disjunction operator from the RuleBlock
          @param node is a node in the expression tree of the antecedent
          @return the activation degree of the antecedent
        """
        if not node:
            if self.expression:
                return self.activation_degree(conjunction, disjunction, self.expression)
            raise RuntimeError(f"antecedent '{self.text}' is not loaded")

        # PROPOSITION
        if isinstance(node, Proposition):
            if not node.variable:
                raise ValueError(
                    f"expected a variable in proposition '{node}', "
                    f"but found none in antecedent: '{self.text}'"
                )
            if not node.variable.enabled:
                return 0.0

            if node.hedges:
                # if last hedge is "Any", apply hedges in reverse order and return degree
                if isinstance(node.hedges[-1], Any):
                    result = nan
                    for hedge in reversed(node.hedges):
                        result = hedge.hedge(result)
                    return result

            if not node.term:
                raise ValueError(
                    f"expected a term in proposition '{node}', "
                    f"but found none for antecedent: '{self.text}'"
                )

            result = nan
            if isinstance(node.variable, InputVariable):
                result = node.term.membership(node.variable.value)
            elif isinstance(node.variable, OutputVariable):
                result = node.variable.fuzzy.activation_degree(node.term)

            for hedge in reversed(node.hedges):
                result = hedge.hedge(result)

            return result

        # OPERATOR
        if isinstance(node, Operator):
            if not (node.left and node.right):
                raise ValueError(
                    f"expected left and right operands for operator '{node}' "
                    f"in antecedent: '{self.text}'"
                )

            if node.name == Rule.AND:
                if not conjunction:
                    raise ValueError(
                        f"expected a conjunction operator, "
                        f"but found none for antecedent: '{self.text}'"
                    )
                return conjunction.compute(
                    self.activation_degree(conjunction, disjunction, node.left),
                    self.activation_degree(conjunction, disjunction, node.right),
                )

            if node.name == Rule.OR:
                if not disjunction:
                    raise ValueError(
                        f"expected a disjunction operator, "
                        f"but found none for antecedent: '{self.text}'"
                    )
                return disjunction.compute(
                    self.activation_degree(conjunction, disjunction, node.left),
                    self.activation_degree(conjunction, disjunction, node.right),
                )

            raise ValueError(
                f"operator '{node}' not recognized in antecedent: '{self.text}'"
            )

        raise RuntimeError(f"unexpected type of node '{node}': {type(node)}")

    def load(self, engine: "Engine") -> None:
        """Loads the antecedent with the given text and uses the engine to
          identify and retrieve references to the input variables and output
          variables as required
          @param antecedent is the antecedent of the rule in text
          @param engine is the engine from which the rules are part of
        """
        from collections import deque

        from . import lib
        from .term import Function

        self.unload()
        if not self.text:
            raise SyntaxError("expected the antecedent of a rule, but found none")

        postfix = Function().infix_to_postfix(self.text)
        if lib.debugging:
            lib.logger.debug(f"antecedent={self.text}\npostfix={postfix}")

        # Build a proposition tree from the antecedent of a fuzzy rule. The rules are:
        # (1) After a variable comes 'is',
        # (2) After 'is' comes a hedge or a term
        # (3) After a hedge comes a hedge or a term
        # (4) After a term comes a variable or an operator

        s_variable, s_is, s_hedge, s_term, s_and_or = (2**i for i in range(5))
        state = s_variable

        stack: Deque[Expression] = deque()

        proposition: Optional[Proposition] = None
        variables = {v.name: v for v in engine.variables}
        token: Optional[str] = None
        for token in postfix.split():
            if state & s_variable:
                variable = variables.get(token, None)
                if variable:
                    proposition = Proposition(variable)
                    stack.append(proposition)
                    state = s_is
                    lib.logger.debug(f"token '{token}' is a variable")
                    continue

            if state & s_is:
                if Rule.IS == token:
                    state = s_hedge | s_term
                    lib.logger.debug(f"token '{token}' is a keyword")
                    continue

            if state & s_hedge:
                factory = lib.factory_manager.hedge
                if token in factory:
                    hedge = factory.construct(token)
                    proposition.hedges.append(hedge)  # type: ignore
                    if isinstance(hedge, Any):
                        state = s_variable | s_and_or
                    else:
                        state = s_hedge | s_term
                    lib.logger.debug(f"token '{token} is hedge")
                    continue

            if state & s_term:
                terms = {t.name: t for t in proposition.variable.terms}  # type: ignore
                term = terms.get(token, None)
                if term:
                    proposition.term = term  # type: ignore
                    state = s_variable | s_and_or
                    lib.logger.debug(f"token '{token} is term")
                    continue

            if state & s_and_or:
                if token in {Rule.AND, Rule.OR}:
                    if len(stack) < 2:
                        raise SyntaxError(
                            f"operator '{token}' expects 2 operands, "
                            f"but found {len(stack)}"
                        )
                    operator = Operator(token)
                    operator.right = stack.pop()
                    operator.left = stack.pop()
                    stack.append(operator)
                    state = s_variable | s_and_or
                    lib.logger.debug(f"token '{token} is logical operator '{operator}'")
                    continue

            # if reached this point, there was an error in the current state
            if state & (s_variable | s_and_or):
                raise SyntaxError(
                    f"expected variable or logical operator, but found '{token}'"
                )

            if state & s_is:
                raise SyntaxError(f"expected keyword '{Rule.IS}', but found '{token}'")

            if state & (s_hedge | s_term):
                raise SyntaxError(f"expected hedge or term, but found '{token}'")

            raise SyntaxError(f"unexpected token '{token}'")

        # check final state for errors (outside of for-loop)
        if not state & (s_variable | s_and_or):  # only acceptable final states
            if state & s_is:
                raise SyntaxError(f"expected keyword '{Rule.IS}' after '{token}'")
            if stack & (s_hedge | s_term):
                raise SyntaxError(f"expected hedge or term, but found '{token}'")

        if len(stack) != 1:
            errors = " ".join(str(element) for element in stack)
            raise SyntaxError(f"unable to parse the following expressions: {errors}")

        self.expression = stack.pop()

    def prefix(self, node: Optional[Expression] = None) -> str:
        """Returns a string represention of the given expression tree utilizing
          prefix notation
          @param node is a node in the expression tree of the antecedent
          @return a string represention of the given expression tree utilizing
          prefix notation
          """
        if not node:
            if self.expression:
                return self.prefix(self.expression)
            raise RuntimeError(f"antecedent is not loaded in rule: '{self.text}'")

        if isinstance(node, Proposition):
            return str(node)

        if isinstance(node, Operator):
            result: List[str] = [node.name]
            if node.left:
                result.append(self.prefix(node.left))
            if node.right:
                result.append(self.prefix(node.right))
            return " ".join(result)

        raise RuntimeError(f"unexpected instance '{type(node)}': {str(node)}")

    def infix(self, node: Optional[Expression] = None) -> str:
        """Returns a string represention of the given expression tree utilizing
          infix notation
          @param node is a node in the expression tree of the antecedent
          @return a string represention of the given expression tree utilizing
          infix notation"""
        # TODO: enclose propositions in parentheses
        if not node:
            if self.expression:
                return self.infix(self.expression)
            raise RuntimeError(f"antecedent is not loaded in rule: '{self.text}'")

        if isinstance(node, Proposition):
            return str(node)

        if isinstance(node, Operator):
            result: List[str] = []
            if node.left:
                result.append(self.infix(node.left))
            result.append(node.name)
            if node.right:
                result.append(self.infix(node.right))
            return " ".join(result)

        raise RuntimeError(f"unexpected instance '{type(node)}': {str(node)}")

    def postfix(self, node: Optional[Expression] = None) -> str:
        """Returns a string represention of the given expression tree utilizing
          postfix notation
          @param node is a node in the expression tree of the antecedent
          @return a string represention of the given expression tree utilizing
          postfix notation
        """
        if not node:
            if self.expression:
                return self.postfix(self.expression)
            raise RuntimeError(f"antecedent is not loaded in rule: '{self.text}'")

        if isinstance(node, Proposition):
            return str(node)

        if isinstance(node, Operator):
            result: List[str] = []
            if node.left:
                result.append(self.postfix(node.left))
            if node.right:
                result.append(self.postfix(node.right))
            result.append(node.name)
            return " ".join(result)
        raise RuntimeError(f"unexpected instance '{type(node)}': {str(node)}")


class Consequent:
    """The Consequent class is a proposition set that represents and evaluates
      the consequent of a Rule.. The structure of a rule is: `if (antecedent)
      then (consequent)`. The structure of the consequent of a rule is:
      `then variable is [hedge]* term [and variable is [hedge]* term]* [with
      w]?`
      where `*`-marked elements may appear zero or more times, elements in
      brackets are optional, elements in parentheses are compulsory, and
      `?`-marked elements may appear once or not at all.
      @author Juan Rada-Vilela, Ph.D.
      @see Antecedent
      @see Rule
      @since 4.0
    """
    def __init__(self, text: str = "") -> None:
        """Create the consequent from the text.
        @param text is the text of the consequent"""
        self.text: str = text
        self.conclusions: List[Proposition] = []

    def __str__(self) -> str:
        """Return the text of the consequent"""
        return self.text

    def is_loaded(self) -> bool:
        """Indicates whether the consequent is loaded
          @return whether the consequent is loaded
        """
        return bool(self.conclusions)

    def unload(self) -> None:
        """Unloads the consequent"""
        self.conclusions.clear()

    def modify(self, activation_degree: float, implication: Optional[TNorm]) -> None:
        """Modifies the proposition set according to the activation degree
          (computed in the Antecedent of the Rule) and the implication operator
          (given in the RuleBlock)
          @param activationDegree is the activation degree computed in the
          Antecedent of the Rule
          @param implication is the implication operator configured in the
          RuleBlock
        """
        from .term import Activated

        if not self.conclusions:
            raise RuntimeError("consequent is not loaded")

        for proposition in self.conclusions:
            if not proposition.variable:
                raise ValueError(
                    f"expected a variable in '{proposition}', "
                    f"but found none in consequent"
                )
            if proposition.variable.enabled:
                for hedge in reversed(proposition.hedges):
                    # TODO: Revisit because hedging like this stage would decrease the importance
                    # TODO: What about any?
                    activation_degree = hedge.hedge(activation_degree)

                if not proposition.term:
                    raise ValueError(
                        f"expected a term in proposition '{proposition}', "
                        f"but found none"
                    )
                activated_term = Activated(
                    proposition.term, activation_degree, implication
                )
                if isinstance(proposition.variable, OutputVariable):
                    proposition.variable.fuzzy.terms.append(activated_term)
                else:
                    raise RuntimeError(
                        f"expected an output variable, but found "
                        f"'{type(proposition.variable)}'"
                    )

    def load(self, engine: "Engine") -> None:
        """Loads the consequent with the given text and uses the engine to
          identify and retrieve references to the input variables and output
          variables as required
          @param consequent is the consequent of the rule in text
          @param engine is the engine from which the rules are part of
        """
        from . import lib

        self.unload()
        if not self.text:
            raise SyntaxError("expected the consequent of a rule, but found none")

        if lib.debugging:
            lib.logger.debug(f"consequent={self.text}")

        # Extracts the list of propositions from the consequent
        #  The rules are:
        #  (1) After a variable comes 'is' or '=',
        #  (2) After 'is' comes a hedge or a term
        #  (3) After a hedge comes a hedge or a term
        #  (4) After a term comes operators 'and' or 'with'
        #  (5) After operator 'and' comes a variable
        #  (6) After operator 'with' comes a float

        s_variable, s_is, s_hedge, s_term, s_and, s_with = (2**i for i in range(6))
        state = s_variable

        proposition: Optional[Proposition] = None
        conclusions: List[Proposition] = []
        output_variables = {v.name: v for v in engine.output_variables}
        token: Optional[str] = None
        for token in self.text.split():
            if state & s_variable:
                variable = output_variables.get(token, None)
                if variable:
                    proposition = Proposition(variable)
                    conclusions.append(proposition)
                    state = s_is
                    continue

            if state & s_is and Rule.IS == token:
                state = s_hedge | s_term
                continue

            if state & s_hedge:
                factory = lib.factory_manager.hedge
                if token in factory:
                    hedge = factory.construct(token)
                    proposition.hedges.append(hedge)  # type: ignore
                    state = s_hedge | s_term
                    continue

            if state & s_term:
                terms = {t.name: t for t in proposition.variable.terms}  # type: ignore
                term = terms.get(token, None)
                if term:
                    proposition.term = term  # type: ignore
                    state = s_and | s_with
                    continue

            if state & s_and and Rule.AND == token:
                state = s_variable
                continue

            # if reached this point, there was an error:
            if state & s_variable:
                raise SyntaxError(
                    f"consequent expected an output variable, but found '{token}'"
                )
            if state & s_is:
                raise SyntaxError(
                    f"consequent expected keyword '{Rule.IS}', but found '{token}'"
                )
            if state & (s_hedge | s_term):
                raise SyntaxError(
                    f"consequent expected a hedge or term, but found '{token}'"
                )

            raise SyntaxError(f"unexpected token '{token}'")

        # final states
        if not state & (s_and | s_with):
            if state & s_variable:
                raise SyntaxError(
                    f"consequent expected output variable after '{token}'"
                )
            if state & s_is:
                raise SyntaxError(
                    f"consequent expected keyword '{Rule.IS}' after '{token}'"
                )
            if state & (s_hedge | s_term):
                raise SyntaxError(f"consequent expected hedge or term after '{token}' ")

        self.conclusions = conclusions


class Rule:
    """The Rule class is a conditional statement that contributes to the control
      of an Engine. Each rule consists of an Antecedent and a Consequent, each
      of which comprises propositions in the form `variable is term`. The
      propositions in the Antecedent can be connected by the conjunctive `and`
      or the disjunctive `or`, both of which are fuzzy logic operators (TNorm
      and SNorm, respectively). Differently, the propositions in the Consequent
      are independent from each other and are separated with a symbolic `and`.
      The Term in any proposition can be preceded by a Hedge that modifies its
      membership function to model cases such as Very, Somewhat, Seldom and
      Not. Additionally, the contribution of a rule to the control of the
      engine can be determined by its weight @f$w \in [0.0, 1.0]@f$, which is
      equal to 1.0 if omitted. The structure of a rule is the following: `if
      (antecedent) then (consequent) [with weight]`. The structures of
      the antecedent and the consequent are:
     `if variable is [hedge]* term [(and|or) variable is [hedge]* term]*`
     `then variable is [hedge]* term [and variable is [hedge]* term]* [with w]?`
      where elements in brackets are optional, elements in parentheses are
      compulsory, `*`-marked elements may appear zero or more times, and
     `?`-marked elements may appear once or not at all.
      @author Juan Rada-Vilela, Ph.D.
      @see Antecedent
      @see Consequent
      @see Hedge
      @see RuleBlock
      @since 4.0
    """
    IF = "if"
    IS = "is"
    THEN = "then"
    AND = "and"
    OR = "or"
    WITH = "with"

    def __init__(self) -> None:
        self.enabled: bool = True
        self.weight: float = 1.0
        self.activation_degree: float = 0.0
        self.triggered: bool = False
        self.antecedent: Antecedent = Antecedent()
        self.consequent: Consequent = Consequent()

    def __str__(self) -> str:
        return FllExporter().rule(self)

    @property
    def text(self) -> str:
        """Gets the text of the rule
          @return the text of the rule
        """
        result = [Rule.IF, self.antecedent.text, Rule.THEN, self.consequent.text]
        if not Op.eq(self.weight, 1.0):
            result.extend([Rule.WITH, Op.str(self.weight)])
        return " ".join(result)

    @text.setter
    def text(self, text: str) -> None:
        """Sets the text of the rule
          @param text is the text of the rule
        """
        self.parse(text)

    def parse(self, text: str) -> None:
        """Parses and creates a new rule based on the text passed
          @param rule is the rule in text
          @param engine is the engine from which the rule is part of
          @return a new rule parsed from the given text
        """
        comment_index = text.find("#")
        rule = text if comment_index == -1 else text[0:comment_index]

        antecedent: List[str] = []
        consequent: List[str] = []
        weight: float = Op.scalar(1.0)

        s_begin, s_if, s_then, s_with, s_end = range(5)
        state = s_begin
        for token in rule.split():
            if state == s_begin:
                if token == Rule.IF:
                    state = s_if
                else:
                    raise SyntaxError(
                        f"expected keyword '{Rule.IF}', "
                        f"but found '{token}' in rule '{text}'"
                    )
            elif state == s_if:
                if token == Rule.THEN:
                    state = s_then
                else:
                    antecedent.append(token)
            elif state == s_then:
                if token == Rule.WITH:
                    state = s_with
                else:
                    consequent.append(token)
            elif state == s_with:
                weight = Op.scalar(token)
                state = s_end
            elif state == s_end:
                raise SyntaxError(f"unexpected token '{token}' in rule '{text}'")
            else:
                raise SyntaxError(f"unexpected state '{state}' in finite state machine")

        if state == s_begin:
            raise SyntaxError(f"expected an if-then rule, but found '{text}'")
        if state == s_if:
            raise SyntaxError(f"expected keyword '{Rule.THEN}' in rule '{text}'")
        if state == s_with:
            raise SyntaxError(f"expected the rule weight in rule '{text}'")

        if not antecedent:
            raise SyntaxError(f"expected an antecedent in rule '{text}'")
        if not consequent:
            raise SyntaxError(f"expected a consequent in rule '{text}'")

        self.antecedent.text = " ".join(antecedent)
        self.consequent.text = " ".join(consequent)
        self.weight = weight

    def deactivate(self) -> None:
        """Deactivates the rule"""
        self.activation_degree = 0.0
        self.triggered = False

    def activate_with(
        self, conjunction: Optional[TNorm], disjunction: Optional[SNorm]
    ) -> float:
        """Activates the rule by computing its activation degree using the given
          conjunction and disjunction operators
          @param conjunction is the conjunction operator
          @param disjunction is the disjunction operator
          @return the activation degree of the rule
        """
        if not self.is_loaded():
            raise RuntimeError(f"rule is not loaded: '{self.text}'")
        self.activation_degree = self.weight * self.antecedent.activation_degree(
            conjunction, disjunction
        )
        return self.activation_degree

    def trigger(self, implication: Optional[TNorm]) -> None:
        """Triggers the rule's implication (if the rule is enabled) using the
          given implication operator and the underlying activation degree
          @param implication is the implication operator
        """
        self.triggered = False
        if not self.is_loaded():
            raise RuntimeError(f"rule is not loaded: '{self.text}'")
        if self.enabled and Op.gt(self.activation_degree, 0.0):
            self.consequent.modify(self.activation_degree, implication)
            self.triggered = True

    def is_loaded(self) -> bool:
        """Indicates whether the rule is loaded
          @return whether the rule is loaded
        """
        return self.antecedent.is_loaded() and self.consequent.is_loaded()

    def unload(self) -> None:
        """Unloads the rule"""
        self.deactivate()
        self.antecedent.unload()
        self.consequent.unload()

    def load(self, engine: "Engine") -> None:
        """Loads the rule with the text from Rule::getText(), and uses the
          engine to identify and retrieve references to the input variables and
          output variables as required
          @param engine is the engine from which the rule is part of
        """
        self.deactivate()
        self.antecedent.load(engine)
        self.consequent.load(engine)

    @staticmethod
    def create(text: str, engine: Optional["Engine"] = None) -> "Rule":
        """Create the rule from the text for the engine
        @param text is the text of the rule
        @param engine is the engine """
        rule = Rule()
        rule.parse(text)
        if engine:
            rule.load(engine)
        return rule


class RuleBlock:
    """The RuleBlock class contains a set of Rule%s and fuzzy logic
      operators required to control an Engine.
      @author Juan Rada-Vilela, Ph.D.
      @see Engine
      @see Rule
      @see Antecedent
      @see Consequent
      @since 4.0
    """
    def __init__(
        self,
        name: str = "",
        description: str = "",
        enabled: bool = True,
        conjunction: Optional[TNorm] = None,
        disjunction: Optional[SNorm] = None,
        implication: Optional[TNorm] = None,
        activation: Optional["Activation"] = None,
        rules: Optional[Iterable[Rule]] = None,
    ) -> None:
        """Create the rule block.
        @param name is the name of the rule block
        @param description is the description of the rule block
        @param enabled is whether the rule block is enabled
        @param conjunction is the conjunction operator
        @param disjunction is the disjunction operator
        @param implication is the implication operator
        @param activation is the activation method
        @param rules is the list of rules
        """
        self.name = name
        self.description = description
        self.enabled = enabled
        self.conjunction = conjunction
        self.disjunction = disjunction
        self.implication = implication
        self.activation = activation
        self.rules: List[Rule] = []
        if rules:
            self.rules.extend(rules)

    def __str__(self) -> str:
        """Returns a string representation of the rule block in the FuzzyLite
          Language
          @return a string representation of the rule block in the  FuzzyLite
          Language
        """
        return FllExporter().rule_block(self)

    def activate(self) -> None:
        """Activates the rule block"""
        if not self.activation:
            raise ValueError(
                f"expected an activation method, "
                f"but found none in rule block:\n{str(self)}"
            )
        return self.activation.activate(self)

    def unload_rules(self) -> None:
        """Unloads all the rules in the rule block"""
        for rule in self.rules:
            rule.unload()

    def load_rules(self, engine: "Engine") -> None:
        """Loads all the rules into the rule block
          @param engine is the engine where this rule block is registered
        """
        exceptions: List[str] = []
        for rule in self.rules:
            rule.unload()
            try:
                rule.load(engine)
            except Exception as ex:
                exceptions.append(f"['{str(rule)}']: {str(ex)}")
        if exceptions:
            raise RuntimeError(
                "failed to load the following rules:\n" + "\n".join(exceptions)
            )

    def reload_rules(self, engine: "Engine") -> None:
        """Unloads all the rules in the rule block and then loads each rule again
          @param engine is the engine where this rule block is registered
        """
        self.unload_rules()
        self.load_rules(engine)<|MERGE_RESOLUTION|>--- conflicted
+++ resolved
@@ -44,8 +44,6 @@
 
 
 class Expression:
-<<<<<<< HEAD
-=======
     """The Expression class is the base class to build an expression tree.
       @author Juan Rada-Vilela, Ph.D.
       @see Antecedent
@@ -54,7 +52,6 @@
       @since 4.0
     """
     # pylint: disable = R0903 # Too few public methods (1/2) (too-few-public-methods)
->>>>>>> 4083c48c
     pass
 
 
