--- conflicted
+++ resolved
@@ -295,16 +295,12 @@
 
     # Last method of class such that it does not replace builtins.str
     @staticmethod
-<<<<<<< HEAD
-    def str(x: Union[float, object], decimals: Optional[int] = None) -> str:
-=======
     def str(x: Union[float, object], decimals: Optional[int] = None) -> Text:
         """Returns a string representation of the given value
           @param x is the value
           @param decimals is the number of decimals to display
           @return a string representation of the given value
         """
->>>>>>> 4083c48c
         if not decimals:
             from . import lib
 
