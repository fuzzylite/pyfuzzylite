--- conflicted
+++ resolved
@@ -328,14 +328,9 @@
         """
         return FllExporter().output_variable(self)
 
-<<<<<<< HEAD
-    @property
-    def name(self) -> str:
-=======
     @property  # type: ignore
     def name(self) -> str:  # type: ignore
         """Gets the name of the output variable"""
->>>>>>> 4083c48c
         return self.fuzzy.name
 
     @name.setter
@@ -344,14 +339,9 @@
         @param value is the name of the output variable"""
         self.fuzzy.name = value
 
-<<<<<<< HEAD
-    @property
-    def minimum(self) -> float:
-=======
     @property  # type: ignore
     def minimum(self) -> float:  # type: ignore
         """Gets the minimum value of the range of the output variable"""
->>>>>>> 4083c48c
         return self.fuzzy.minimum
 
     @minimum.setter
@@ -360,14 +350,9 @@
         @param value is the minimum value of the output variable"""
         self.fuzzy.minimum = value
 
-<<<<<<< HEAD
-    @property
-    def maximum(self) -> float:
-=======
     @property  # type: ignore
     def maximum(self) -> float:  # type: ignore
         """Gets the maximum value of the range of the output variable"""
->>>>>>> 4083c48c
         return self.fuzzy.maximum
 
     @maximum.setter
